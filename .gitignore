--- conflicted
+++ resolved
@@ -15,12 +15,7 @@
 /run
 /dddg_parse_progress.out
 /out.csv
-<<<<<<< HEAD
-ycsb/*
-.idea/*
-=======
 .idea
 *.lock
 /src/libs/llvmprofile
-ycsb
->>>>>>> 8c1284ba
+ycsb