/*
 * Copyright (C) 2018 Nils Asmussen <nils@os.inf.tu-dresden.de>
 * Economic rights: Technische Universitaet Dresden (Germany)
 *
 * Copyright (C) 2019-2022 Nils Asmussen, Barkhausen Institut
 *
 * This file is part of M3 (Microkernel-based SysteM for Heterogeneous Manycores).
 *
 * M3 is free software: you can redistribute it and/or modify
 * it under the terms of the GNU General Public License version 2 as
 * published by the Free Software Foundation.
 *
 * M3 is distributed in the hope that it will be useful, but
 * WITHOUT ANY WARRANTY; without even the implied warranty of
 * MERCHANTABILITY or FITNESS FOR A PARTICULAR PURPOSE. See the GNU
 * General Public License version 2 for more details.
 */

use m3::cap::Selector;
use m3::com::chan;
use m3::com::{recv_msg, RecvGate, SGateArgs, SendGate};
use m3::env;
use m3::errors::{Code, Error};
use m3::test::{DefaultWvTester, WvTester};
use m3::tiles::{Activity, ActivityArgs, ChildActivity, OwnActivity, RunningActivity, Tile};
use m3::time::TimeDuration;
use m3::util::math;

use m3::{run_with_channels, send_vmsg, wv_assert_eq, wv_assert_ok, wv_run_test};

use m3::com::channel;
use m3::activity;
use m3::errors::Error;

pub fn run(t: &mut dyn WvTester) {
    wv_run_test!(t, run_stop);
    wv_run_test!(t, run_arguments);
    wv_run_test!(t, run_send_receive);
    wv_run_test!(t, run_send_receive_chan);
<<<<<<< HEAD
    wv_run_test!(t, run_send_receive_iso);
    #[cfg(not(target_vendor = "host"))]
=======
    wv_run_test!(t, run_send_receive_chan_macro);
>>>>>>> 8c1284ba
    wv_run_test!(t, exec_fail);
    wv_run_test!(t, exec_hello);
    wv_run_test!(t, exec_rust_hello);
}

fn run_stop(_t: &mut dyn WvTester) {
    use m3::com::RGateArgs;
    use m3::vfs;

    let rg = wv_assert_ok!(RecvGate::new_with(
        RGateArgs::default().order(6).msg_order(6)
    ));

    let tile = wv_assert_ok!(Tile::get("compat|own"));

    let mut wait_time = TimeDuration::from_nanos(10000);
    for _ in 1..100 {
        let mut act = wv_assert_ok!(ChildActivity::new_with(
            tile.clone(),
            ActivityArgs::new("test")
        ));

        // pass sendgate to child
        let sg = wv_assert_ok!(SendGate::new_with(SGateArgs::new(&rg).credits(1)));
        wv_assert_ok!(act.delegate_obj(sg.sel()));

        // pass root fs to child
        act.add_mount("/", "/");

        let mut dst = act.data_sink();
        dst.push(sg.sel());

        let act = wv_assert_ok!(act.run(|| {
            let mut src = Activity::own().data_source();
            let sg_sel: Selector = src.pop().unwrap();

            // notify parent that we're running
            let sg = SendGate::new_bind(sg_sel);
            wv_assert_ok!(send_vmsg!(&sg, RecvGate::def(), 1));
            let mut _n = 0;
            loop {
                _n += 1;
                // just to execute more interesting instructions than arithmetic or jumps
                vfs::VFS::stat("/").ok();
            }
        }));

        // wait for child
        wv_assert_ok!(recv_msg(&rg));

        // wait a bit and stop activity
        wv_assert_ok!(OwnActivity::sleep_for(wait_time));
        wv_assert_ok!(act.stop());

        // increase by one ns to attempt interrupts at many points in the instruction stream
        wait_time += TimeDuration::from_nanos(1);
    }
}

fn run_arguments(t: &mut dyn WvTester) {
    let tile = wv_assert_ok!(Tile::get("compat|own"));
    let act = wv_assert_ok!(ChildActivity::new_with(tile, ActivityArgs::new("test")));

    let act = wv_assert_ok!(act.run(|| {
        let mut t = DefaultWvTester::default();
        wv_assert_eq!(t, env::args().count(), 1);
        assert!(env::args().next().is_some());
        assert!(env::args().next().unwrap().ends_with("rustunittests"));
        Ok(())
    }));

    wv_assert_eq!(t, act.wait(), Ok(Code::Success));
}

fn run_send_receive(t: &mut dyn WvTester) {
    let tile = wv_assert_ok!(Tile::get("compat|own"));
    let mut act = wv_assert_ok!(ChildActivity::new_with(tile, ActivityArgs::new("test")));

    let rgate = wv_assert_ok!(RecvGate::new(math::next_log2(256), math::next_log2(256)));
    let sgate = wv_assert_ok!(SendGate::new_with(SGateArgs::new(&rgate).credits(1)));

    wv_assert_ok!(act.delegate_obj(rgate.sel()));

    let mut dst = act.data_sink();
    dst.push(rgate.sel());

    let act = wv_assert_ok!(act.run(|| {
        let mut t = DefaultWvTester::default();
        let mut src = Activity::own().data_source();
        let rg_sel: Selector = src.pop().unwrap();

        let rgate = RecvGate::new_bind(rg_sel);
        let mut res = wv_assert_ok!(recv_msg(&rgate));
        let i1 = wv_assert_ok!(res.pop::<u32>());
        let i2 = wv_assert_ok!(res.pop::<u32>());
        wv_assert_eq!(t, (i1, i2), (42, 23));
        Err(Error::new(Code::NoFreeTile))
    }));

    wv_assert_ok!(send_vmsg!(&sgate, RecvGate::def(), 42, 23));

    wv_assert_eq!(t, act.wait(), Ok(Code::NoFreeTile));
}

<<<<<<< HEAD
/// This test case uses solely the [`channel`] abstraction.
/// The ['channel'] abstraction is aligned as much as possible with Rust's [`mpsc::channel] API. It
/// essentially replaces the abstraction of gates.
/// (It also shows the expanded code of the [`activity`] macro in the next test case.)
fn run_send_receive_chan(t: &mut dyn WvTester) {
    let res =
        wv_assert_ok!(
            (|| -> Result<i32, Error> {
                let (tx, rx) = channel::channel()?;
                let (res_tx, mut res_rx) = channel::channel()?;
          
                let future =
                    {
                        use m3::tiles::iso;
                        use m3::tiles::iso::Capable;
            
                        let mut act = iso::ChildActivity::new()?;
                        act.delegate_cap(&rx)?;
                        act.delegate_cap(&res_tx)?;
                        
                        let mut sink = act.new_sink();
                        iso::sink(&mut sink, &rx);
                        iso::sink(&mut sink, &res_tx);
            
                        act.act.run(|| {
                            let f = || -> Result<(), Error> {
                                let mut source = iso::OwnActivity::new();
                                let rx0:channel::Receiver = source.activate()?;
                                let res_tx0:channel::Sender = source.activate()?;
            
                                let i1 = rx0.recv::<u32>()?;
                                let res = (i1 + 5) as i32;
                                res_tx0.send(res)?;
                                Ok(())
                            };
                            f().map(|_| 0).unwrap() // currently necessary because of the API
                        })
                    }?;
          
                tx.activate()?;
                res_rx.activate()?; // latest for activating result channel
                
                // since there is no buffering inside the channels,
                // all communication needs to be done before we wait
                // for the activities to finish.
                tx.send::<u32>(42)?;
                let res :i32 = res_rx.recv()?;

                future.wait()?;
                Ok(res)
            })()
        );
    wv_assert_eq!(t, res, 42 + 5);
}

/// This test case also uses the [`activity`] abstraction which takes care of
/// child activity creation, capability delegation, passing channels to the child activity and
/// reloading the channels on the child activity.
/// Note that the syntax is absolutely valid Rust code:
/// ```
/// (|rx0: channel::Receiver, tx0: channel::Sender|   // definition of the anonymous function
/// {                                                 
///   /* activity code goes here */                     
/// })
/// (rx, tx)                                         // calling the anonymous function
/// ```
/// The code resembles a call to a closure which essentially defines what is being executed on the
/// activity.
/// The activity return type is [`Result<T, Error>`] where [`T`] is a type of your choosing.
/// Note that currently M3 does not support transferring errors from an activity to the root
/// activity.
fn run_send_receive_iso(t: &mut dyn WvTester) {
    let res =
        wv_assert_ok!(
            (|| -> Result<i32, Error> {
                let (tx, rx) = channel::channel()?;
                let (res_tx, mut res_rx) = channel::channel()?;
            
                let future =
                    activity!(
                        |rx0: channel::Receiver, res_tx0: channel::Sender| {
                            let i1 = rx0.recv::<u32>()?;
                            let res = (i1 + 5) as i32;
                            res_tx0.send(res)?;
                            Ok(())
                        }(rx, res_tx)
                    )?;
                tx.activate()?;
                res_rx.activate()?; // latest for activating result channel
                
                // since there is no buffering inside the channels,
                // all communication needs to be done before we wait
                // for the activities to finish.
                tx.send::<u32>(42)?;
                let res :i32 = res_rx.recv()?;

                future.wait()?;
                Ok(res)
            })()
        );
    wv_assert_eq!(t, res, 42 + 5);
}

#[cfg(not(target_vendor = "host"))]
fn exec_fail(_t: &mut dyn WvTester) {
    use m3::errors::Code;
=======
fn run_send_receive_chan(t: &mut dyn WvTester) {
    let (tx, rx) = wv_assert_ok!(chan::sync_channel());
    let (res_tx, res_rx) = wv_assert_ok!(chan::sync_channel());

    let tile = wv_assert_ok!(Tile::get("compat|own"));
    let mut act = wv_assert_ok!(ChildActivity::new_with(tile, ActivityArgs::new("test")));

    wv_assert_ok!(act.delegate_obj(rx.sel()));
    wv_assert_ok!(act.delegate_obj(res_tx.sel()));

    let mut sink = act.data_sink();
    sink.push(rx.sel());
    sink.push(res_tx.sel());

    let act = wv_assert_ok!(act.run(|| {
        let mut source = Activity::own().data_source();
        let rx0 = chan::Receiver::new_bind(source.pop()?);
        let res_tx0 = chan::Sender::new_bind(source.pop()?);

        let i1 = rx0.recv::<u32>()?;
        let res = (i1 + 5) as i32;
        res_tx0.send(res)?;
        Ok(())
    }));

    // since there is no buffering inside the channels,
    // all communication needs to be done before we wait
    // for the activities to finish.
    wv_assert_ok!(tx.send::<u32>(42));
    let res: i32 = wv_assert_ok!(res_rx.recv());
    wv_assert_eq!(t, res, 42 + 5);

    wv_assert_eq!(t, act.wait(), Ok(Code::Success));
}

fn run_send_receive_chan_macro(t: &mut dyn WvTester) {
    let (tx, rx) = wv_assert_ok!(chan::sync_channel());
    let (res_tx, res_rx) = wv_assert_ok!(chan::sync_channel());

    let tile = wv_assert_ok!(Tile::get("compat|own"));
    let act = wv_assert_ok!(ChildActivity::new_with(tile, ActivityArgs::new("test")));

    let act = wv_assert_ok!(run_with_channels!(
        act,
        |rx0: chan::Receiver, res_tx0: chan::Sender| {
            let i1 = rx0.recv::<u32>()?;
            let res = (i1 + 5) as i32;
            res_tx0.send(res)?;
            Ok(())
        }(rx, res_tx)
    ));

    wv_assert_ok!(tx.send::<u32>(42));
    let res: i32 = wv_assert_ok!(res_rx.recv());
    wv_assert_eq!(t, res, 42 + 5);
>>>>>>> 8c1284ba

    wv_assert_eq!(t, act.wait(), Ok(Code::Success));
}

fn exec_fail(_t: &mut dyn WvTester) {
    let tile = wv_assert_ok!(Tile::get("compat|own"));
    // file too small
    {
        let act = wv_assert_ok!(ChildActivity::new_with(
            tile.clone(),
            ActivityArgs::new("test")
        ));
        let act = act.exec(&["/testfile.txt"]);
        assert!(act.is_err() && act.err().unwrap().code() == Code::EndOfFile);
    }

    // not an ELF file
    {
        let act = wv_assert_ok!(ChildActivity::new_with(tile, ActivityArgs::new("test")));
        let act = act.exec(&["/pat.bin"]);
        assert!(act.is_err() && act.err().unwrap().code() == Code::InvalidElf);
    }
}

fn exec_hello(t: &mut dyn WvTester) {
    let tile = wv_assert_ok!(Tile::get("compat|own"));
    let act = wv_assert_ok!(ChildActivity::new_with(tile, ActivityArgs::new("test")));

    let act = wv_assert_ok!(act.exec(&["/bin/hello"]));
    wv_assert_eq!(t, act.wait(), Ok(Code::Success));
}

fn exec_rust_hello(t: &mut dyn WvTester) {
    let tile = wv_assert_ok!(Tile::get("compat|own"));
    let act = wv_assert_ok!(ChildActivity::new_with(tile, ActivityArgs::new("test")));

    let act = wv_assert_ok!(act.exec(&["/bin/rusthello"]));
    wv_assert_eq!(t, act.wait(), Ok(Code::Success));
}<|MERGE_RESOLUTION|>--- conflicted
+++ resolved
@@ -37,12 +37,7 @@
     wv_run_test!(t, run_arguments);
     wv_run_test!(t, run_send_receive);
     wv_run_test!(t, run_send_receive_chan);
-<<<<<<< HEAD
-    wv_run_test!(t, run_send_receive_iso);
-    #[cfg(not(target_vendor = "host"))]
-=======
     wv_run_test!(t, run_send_receive_chan_macro);
->>>>>>> 8c1284ba
     wv_run_test!(t, exec_fail);
     wv_run_test!(t, exec_hello);
     wv_run_test!(t, exec_rust_hello);
@@ -147,114 +142,7 @@
     wv_assert_eq!(t, act.wait(), Ok(Code::NoFreeTile));
 }
 
-<<<<<<< HEAD
-/// This test case uses solely the [`channel`] abstraction.
-/// The ['channel'] abstraction is aligned as much as possible with Rust's [`mpsc::channel] API. It
-/// essentially replaces the abstraction of gates.
-/// (It also shows the expanded code of the [`activity`] macro in the next test case.)
-fn run_send_receive_chan(t: &mut dyn WvTester) {
-    let res =
-        wv_assert_ok!(
-            (|| -> Result<i32, Error> {
-                let (tx, rx) = channel::channel()?;
-                let (res_tx, mut res_rx) = channel::channel()?;
-          
-                let future =
-                    {
-                        use m3::tiles::iso;
-                        use m3::tiles::iso::Capable;
-            
-                        let mut act = iso::ChildActivity::new()?;
-                        act.delegate_cap(&rx)?;
-                        act.delegate_cap(&res_tx)?;
-                        
-                        let mut sink = act.new_sink();
-                        iso::sink(&mut sink, &rx);
-                        iso::sink(&mut sink, &res_tx);
-            
-                        act.act.run(|| {
-                            let f = || -> Result<(), Error> {
-                                let mut source = iso::OwnActivity::new();
-                                let rx0:channel::Receiver = source.activate()?;
-                                let res_tx0:channel::Sender = source.activate()?;
-            
-                                let i1 = rx0.recv::<u32>()?;
-                                let res = (i1 + 5) as i32;
-                                res_tx0.send(res)?;
-                                Ok(())
-                            };
-                            f().map(|_| 0).unwrap() // currently necessary because of the API
-                        })
-                    }?;
-          
-                tx.activate()?;
-                res_rx.activate()?; // latest for activating result channel
-                
-                // since there is no buffering inside the channels,
-                // all communication needs to be done before we wait
-                // for the activities to finish.
-                tx.send::<u32>(42)?;
-                let res :i32 = res_rx.recv()?;
-
-                future.wait()?;
-                Ok(res)
-            })()
-        );
-    wv_assert_eq!(t, res, 42 + 5);
-}
-
-/// This test case also uses the [`activity`] abstraction which takes care of
-/// child activity creation, capability delegation, passing channels to the child activity and
-/// reloading the channels on the child activity.
-/// Note that the syntax is absolutely valid Rust code:
-/// ```
-/// (|rx0: channel::Receiver, tx0: channel::Sender|   // definition of the anonymous function
-/// {                                                 
-///   /* activity code goes here */                     
-/// })
-/// (rx, tx)                                         // calling the anonymous function
-/// ```
-/// The code resembles a call to a closure which essentially defines what is being executed on the
-/// activity.
-/// The activity return type is [`Result<T, Error>`] where [`T`] is a type of your choosing.
-/// Note that currently M3 does not support transferring errors from an activity to the root
-/// activity.
-fn run_send_receive_iso(t: &mut dyn WvTester) {
-    let res =
-        wv_assert_ok!(
-            (|| -> Result<i32, Error> {
-                let (tx, rx) = channel::channel()?;
-                let (res_tx, mut res_rx) = channel::channel()?;
-            
-                let future =
-                    activity!(
-                        |rx0: channel::Receiver, res_tx0: channel::Sender| {
-                            let i1 = rx0.recv::<u32>()?;
-                            let res = (i1 + 5) as i32;
-                            res_tx0.send(res)?;
-                            Ok(())
-                        }(rx, res_tx)
-                    )?;
-                tx.activate()?;
-                res_rx.activate()?; // latest for activating result channel
-                
-                // since there is no buffering inside the channels,
-                // all communication needs to be done before we wait
-                // for the activities to finish.
-                tx.send::<u32>(42)?;
-                let res :i32 = res_rx.recv()?;
-
-                future.wait()?;
-                Ok(res)
-            })()
-        );
-    wv_assert_eq!(t, res, 42 + 5);
-}
-
-#[cfg(not(target_vendor = "host"))]
-fn exec_fail(_t: &mut dyn WvTester) {
-    use m3::errors::Code;
-=======
+
 fn run_send_receive_chan(t: &mut dyn WvTester) {
     let (tx, rx) = wv_assert_ok!(chan::sync_channel());
     let (res_tx, res_rx) = wv_assert_ok!(chan::sync_channel());
@@ -310,7 +198,7 @@
     wv_assert_ok!(tx.send::<u32>(42));
     let res: i32 = wv_assert_ok!(res_rx.recv());
     wv_assert_eq!(t, res, 42 + 5);
->>>>>>> 8c1284ba
+
 
     wv_assert_eq!(t, act.wait(), Ok(Code::Success));
 }
