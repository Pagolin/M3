[package]
name = "net"
version = "0.1.0"
authors = ["Tendsin Mende <tendsin@protonmail.com>"]
edition = "2018"

[lib]
path = "src/net.rs"
crate-type = ["staticlib"]

[dependencies]
m3 = { path = "../../libs/rust/m3" }
base = { path = "../../libs/rust/base"}
thread = { path = "../../libs/rust/thread" }
pci = { path = "../../libs/rust/pci" }
<<<<<<< HEAD
bitflags = "1.2.1"
log = "0.4.11"
memoffset = { version = "0.6.5", features = [ "unstable_const" ] }
smoltcp = { git = "https://github.com/smoltcp-rs/smoltcp.git", tag = "v0.8.0", default-features = false, features = [ "log", "alloc", "proto-ipv4", "socket-tcp", "socket-udp", "socket-raw", "medium-ethernet" ] }
=======
bitflags = "1.3.1"
log = "0.4.17"
memoffset = { version = "0.8.0", features = [ "unstable_const" ] }
smoltcp = { git = "https://github.com/smoltcp-rs/smoltcp.git", tag = "v0.8.2", default-features = false, features = [ "log", "alloc", "proto-ipv4", "socket-tcp", "socket-udp", "socket-raw", "medium-ethernet" ] }
>>>>>>> 5b7e1dbf
<|MERGE_RESOLUTION|>--- conflicted
+++ resolved
@@ -13,14 +13,7 @@
 base = { path = "../../libs/rust/base"}
 thread = { path = "../../libs/rust/thread" }
 pci = { path = "../../libs/rust/pci" }
-<<<<<<< HEAD
-bitflags = "1.2.1"
-log = "0.4.11"
-memoffset = { version = "0.6.5", features = [ "unstable_const" ] }
-smoltcp = { git = "https://github.com/smoltcp-rs/smoltcp.git", tag = "v0.8.0", default-features = false, features = [ "log", "alloc", "proto-ipv4", "socket-tcp", "socket-udp", "socket-raw", "medium-ethernet" ] }
-=======
 bitflags = "1.3.1"
 log = "0.4.17"
 memoffset = { version = "0.8.0", features = [ "unstable_const" ] }
 smoltcp = { git = "https://github.com/smoltcp-rs/smoltcp.git", tag = "v0.8.2", default-features = false, features = [ "log", "alloc", "proto-ipv4", "socket-tcp", "socket-udp", "socket-raw", "medium-ethernet" ] }
->>>>>>> 5b7e1dbf
